{
  "name": "@chainsafe/eth2.0-types",
  "version": "0.1.1",
  "description": "Typescript types required for eth2.0",
  "author": "ChainSafe Systems",
  "license": "LGPL-3.0",
  "bugs": {
    "url": "https://github.com/ChainSafe/lodestar/issues"
  },
  "homepage": "https://github.com/ChainSafe/lodestar#readme",
  "main": "",
  "types": "lib/index.d.ts",
  "files": [
    "lib"
  ],
  "scripts": {
    "prebuild": "rm -rf lib",
    "build": "tsc --declaration --outDir lib --emitDeclarationOnly",
    "build:docs": "typedoc --exclude src/index.ts --out docs src",
    "check-types": "tsc --noEmit --incremental",
    "lint": "eslint --ext .ts src/",
    "lint:fix": "eslint --ext .ts src/ --fix",
    "prepublishOnly": "yarn build",
    "test": "yarn run check-types"
  },
  "repository": {
    "type": "git",
    "url": "git+https://github.com:ChainSafe/lodestar.git"
  },
  "keywords": [
    "ethereum",
    "beacon",
    "typescript",
    "blockchain"
  ],
  "dependencies": {
<<<<<<< HEAD
    "@chainsafe/bit-utils": "0.1.4",
=======
    "@chainsafe/bit-utils": "^0.1.4",
>>>>>>> a7406504
    "@types/bn.js": "^4.11.4",
    "bn.js": "^4.11.8"
  },
  "devDependencies": {
    "@types/chai": "^4.1.7",
    "@types/mocha": "^5.2.7",
    "chai": "^4.2.0",
    "mocha": "^6.2.0"
  }
}<|MERGE_RESOLUTION|>--- conflicted
+++ resolved
@@ -34,11 +34,7 @@
     "blockchain"
   ],
   "dependencies": {
-<<<<<<< HEAD
-    "@chainsafe/bit-utils": "0.1.4",
-=======
     "@chainsafe/bit-utils": "^0.1.4",
->>>>>>> a7406504
     "@types/bn.js": "^4.11.4",
     "bn.js": "^4.11.8"
   },
