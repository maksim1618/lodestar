/* eslint-disable @typescript-eslint/interface-name-prefix */
/**
 * @module types
 */

<<<<<<< HEAD
import {BLSPubkey, number64, Shard, Slot, uint64} from "./primitive";
=======
import {BLSPubkey, Shard, Slot, uint64, number64} from "./primitive";
>>>>>>> d992405a

export interface ValidatorDuty {
  // The validator's public key, uniquely identifying them
  validatorPubkey: BLSPubkey;
  // The index of the validator in the committee
  committeeIndex: number64;
  // The slot at which the validator must attest
  attestationSlot: Slot;
  // The shard in which the validator must attest
  attestationShard: Shard;
  // The slot in which a validator must propose a block, this field can be Null
  blockProposalSlot: Slot;
}

export interface SyncingStatus {
  // The block at which syncing started (will only be reset, after the sync reached his head)
  startingBlock: uint64;
  // Current Block
  currentBlock: uint64;
  // The estimated highest block, or current target block number
  highestBlock: uint64;
}<|MERGE_RESOLUTION|>--- conflicted
+++ resolved
@@ -1,13 +1,8 @@
-/* eslint-disable @typescript-eslint/interface-name-prefix */
 /**
  * @module types
  */
 
-<<<<<<< HEAD
-import {BLSPubkey, number64, Shard, Slot, uint64} from "./primitive";
-=======
 import {BLSPubkey, Shard, Slot, uint64, number64} from "./primitive";
->>>>>>> d992405a
 
 export interface ValidatorDuty {
   // The validator's public key, uniquely identifying them
