--- conflicted
+++ resolved
@@ -48,12 +48,7 @@
     "@chainsafe/bit-utils": "^0.1.4",
     "@chainsafe/bls": "0.1.7",
     "@chainsafe/eth2.0-config": "^0.1.1",
-<<<<<<< HEAD
     "@chainsafe/eth2.0-state-transition": "^0.1.0",
-=======
-    "@chainsafe/eth2.0-params": "^0.1.0",
-    "@chainsafe/eth2.0-state-transition": "^0.1.1",
->>>>>>> bcbc9fc5
     "@chainsafe/eth2.0-types": "^0.1.1",
     "@chainsafe/eth2.0-utils": "^0.0.2",
     "@chainsafe/lodestar-validator": "^0.1.0",
@@ -102,7 +97,6 @@
     "lodestar": "./bin/lodestar"
   },
   "devDependencies": {
-    "@babel/generator": "^7.7.2",
     "@chainsafe/benchmark-utils": "^0.1.0",
     "@chainsafe/eth2.0-spec-test-util": "0.4.1",
     "@polkadot/ts": "^0.1.57",
