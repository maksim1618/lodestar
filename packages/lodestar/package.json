--- conflicted
+++ resolved
@@ -92,11 +92,7 @@
     "qs": "^6.7.0",
     "snake-case": "^2.1.0",
     "strict-event-emitter-types": "^2.0.0",
-<<<<<<< HEAD
     "varint": "^5.0.0",
-=======
-    "webpack": "^4.39.1",
->>>>>>> 653b9cdc
     "winston": "^3.2.1",
     "ws": "^7.0.1"
   },
@@ -118,6 +114,7 @@
     "supertest": "^4.0.2",
     "axios-mock-adapter": "^1.17.0",
     "chai": "^4.2.0",
-    "mocha": "^6.2.0"
+    "mocha": "^6.2.0",
+    "webpack": "^4.39.1",
   }
 }