--- conflicted
+++ resolved
@@ -44,11 +44,7 @@
   ],
   "dependencies": {
     "@chainsafe/bit-utils": "^0.1.2",
-<<<<<<< HEAD
-    "@chainsafe/bls": "0.1.6",
-=======
     "@chainsafe/bls": "0.1.7",
->>>>>>> f645dd3a
     "@chainsafe/eth2.0-config": "^0.1.1",
     "@chainsafe/eth2.0-params": "^0.1.0",
     "@chainsafe/eth2.0-types": "^0.1.1",
