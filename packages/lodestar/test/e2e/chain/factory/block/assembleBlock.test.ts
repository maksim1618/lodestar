--- conflicted
+++ resolved
@@ -1,11 +1,5 @@
-<<<<<<< HEAD
-import {expect} from "chai";
-import {clone, hashTreeRoot} from "@chainsafe/ssz";
-=======
 import { expect } from "chai";
-import BN from "bn.js";
 import { clone, hashTreeRoot } from "@chainsafe/ssz";
->>>>>>> c8ee0e77
 import sinon from "sinon";
 import { Keypair } from "@chainsafe/bls/lib/keypair";
 import { BeaconBlockHeader } from "@chainsafe/eth2.0-types";
@@ -70,11 +64,7 @@
       validator.effectiveBalance = config.params.MAX_EFFECTIVE_BALANCE;
       return validator;
     });
-<<<<<<< HEAD
     const balances = Array.from({length: validators.length}, () => BigInt("10000000"));
-=======
-    const balances = Array.from({ length: validators.length }, () => new BN("10000000"));
->>>>>>> c8ee0e77
     const parentBlock = generateEmptyBlock();
     //if zero hash it get changed
     parentBlock.stateRoot = Buffer.alloc(32, 1);
