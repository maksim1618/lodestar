import sinon, {SinonStubbedInstance} from "sinon";
import {expect} from "chai";
import PeerId from "peer-id";
import {
  BeaconBlocksByRangeRequest,
  BeaconState,
  Goodbye,
  ResponseBody,
  SignedBeaconBlock,
  Status,
} from "@chainsafe/lodestar-types";
import {config} from "@chainsafe/lodestar-config/lib/presets/mainnet";

import {GENESIS_EPOCH, Method, ZERO_HASH} from "../../../src/constants";
import {ArrayDagLMDGHOST, BeaconChain, ILMDGHOST} from "../../../src/chain";
import {Libp2pNetwork} from "../../../src/network";
import {generateState} from "../../utils/state";
import {ReqResp} from "../../../src/network/reqResp";
import {generateEmptySignedBlock} from "../../utils/block";
import {IBeaconDb} from "../../../src/db/api";
import {BeaconReqRespHandler} from "../../../src/sync/reqResp";
import {StubbedBeaconDb} from "../../utils/stub";
import {getBlockSummary} from "../../utils/headBlockInfo";
import {computeStartSlotAtEpoch} from "@chainsafe/lodestar-beacon-state-transition";
import {generatePeer} from "../../utils/peer";
<<<<<<< HEAD
import {IPeerMetadataStore} from "../../../src/network/peers/interface";
import {Libp2pPeerMetadataStore} from "../../../src/network/peers/metastore";
=======
import {silentLogger} from "../../utils/logger";
>>>>>>> 12b3b3ef

describe("sync req resp", function () {
  const sandbox = sinon.createSandbox();
  let syncRpc: BeaconReqRespHandler;
  let chainStub: SinonStubbedInstance<BeaconChain>,
    networkStub: SinonStubbedInstance<Libp2pNetwork>,
    metaStub: SinonStubbedInstance<IPeerMetadataStore>,
    forkChoiceStub: SinonStubbedInstance<ILMDGHOST>,
    reqRespStub: SinonStubbedInstance<ReqResp>;
  let dbStub: StubbedBeaconDb;

  beforeEach(() => {
    chainStub = sandbox.createStubInstance(BeaconChain);
    forkChoiceStub = sandbox.createStubInstance(ArrayDagLMDGHOST);
    chainStub.forkChoice = forkChoiceStub;
    forkChoiceStub.head.returns(getBlockSummary({}));
    forkChoiceStub.getFinalized.returns({epoch: GENESIS_EPOCH, root: ZERO_HASH});
    chainStub.getHeadState.resolves(generateState());
    // @ts-ignore
    chainStub.config = config;
    sandbox.stub(chainStub, "currentForkDigest").get(() => Buffer.alloc(4));
    reqRespStub = sandbox.createStubInstance(ReqResp);
    networkStub = sandbox.createStubInstance(Libp2pNetwork);
    networkStub.reqResp = (reqRespStub as unknown) as ReqResp & SinonStubbedInstance<ReqResp>;
    metaStub = sandbox.createStubInstance(Libp2pPeerMetadataStore);
    networkStub.peerMetadata = metaStub;
    dbStub = new StubbedBeaconDb(sandbox);
<<<<<<< HEAD
    logger = new WinstonLogger();
    logger.silent = true;
=======
    repsStub = sandbox.createStubInstance(ReputationStore);
>>>>>>> 12b3b3ef

    syncRpc = new BeaconReqRespHandler({
      config,
      db: (dbStub as unknown) as IBeaconDb,
      chain: chainStub,
      network: networkStub,
<<<<<<< HEAD
      logger,
=======
      reputationStore: repsStub,
      logger: silentLogger,
>>>>>>> 12b3b3ef
    });
  });

  afterEach(() => {
    sandbox.restore();
  });

  it("should start and stop sync rpc", async function () {
    const peerId = new PeerId(Buffer.from("lodestar"));
    networkStub.hasPeer.returns(true);
    networkStub.getPeers.returns([generatePeer(peerId), generatePeer(peerId)]);
<<<<<<< HEAD
=======
    repsStub.get.returns({
      latestMetadata: null,
      latestStatus: null,
      score: 0,
      encoding: ReqRespEncoding.SSZ_SNAPPY,
    });
>>>>>>> 12b3b3ef

    try {
      await syncRpc.start();
      await syncRpc.stop();
    } catch (e) {
      expect.fail(e.stack);
    }
  });

  it("should handle request  - onStatus(success)", async function () {
    const peerId = new PeerId(Buffer.from("lodestar"));
    const body: Status = {
      forkDigest: Buffer.alloc(4),
      finalizedRoot: Buffer.alloc(32),
      finalizedEpoch: 1,
      headRoot: Buffer.alloc(32),
      headSlot: 1,
    };
<<<<<<< HEAD
=======
    const reputation: IReputation = {
      latestMetadata: null,
      latestStatus: null,
      score: 0,
      encoding: ReqRespEncoding.SSZ_SNAPPY,
    };
    repsStub.get.returns(reputation);
    repsStub.getFromPeerId.returns(reputation);
>>>>>>> 12b3b3ef
    reqRespStub.sendResponse.resolves(0);
    dbStub.stateCache.get.resolves(generateState() as any);
    try {
      await syncRpc.onRequest(peerId, Method.Status, "status", body);
      expect(reqRespStub.sendResponse.calledOnce).to.be.true;
      expect(reqRespStub.goodbye.called).to.be.false;
    } catch (e) {
      expect.fail(e.stack);
    }
  });

  it("should handle request  - onStatus(error)", async function () {
    const peerId = new PeerId(Buffer.from("lodestar"));
    const body: Status = {
      forkDigest: Buffer.alloc(4),
      finalizedRoot: Buffer.alloc(32),
      finalizedEpoch: 1,
      headRoot: Buffer.alloc(32),
      headSlot: 1,
    };
<<<<<<< HEAD
=======
    repsStub.get.returns({
      latestMetadata: null,
      latestStatus: null,
      score: 0,
      encoding: ReqRespEncoding.SSZ_SNAPPY,
    });
>>>>>>> 12b3b3ef
    try {
      reqRespStub.sendResponse.throws(new Error("server error"));
      await syncRpc.onRequest(peerId, Method.Status, "status", body);
    } catch (e) {
      expect(reqRespStub.sendResponse.called).to.be.true;
    }
  });

  it("should disconnect on status - incorrect headForkVersion", async function () {
    const body: Status = {
      forkDigest: Buffer.alloc(4),
      finalizedRoot: Buffer.alloc(32),
      finalizedEpoch: 1,
      headRoot: Buffer.alloc(32),
      headSlot: 1,
    };

    sandbox.stub(chainStub, "currentForkDigest").get(() => Buffer.alloc(4).fill(1));
    expect(await syncRpc.shouldDisconnectOnStatus(body)).to.be.true;
  });

  it("should not disconnect on status - too old finalized epoch", async function () {
    const body: Status = {
      forkDigest: Buffer.alloc(4),
      finalizedRoot: Buffer.alloc(32),
      finalizedEpoch: 1,
      headRoot: Buffer.alloc(32),
      headSlot: 1,
    };

    sandbox.stub(chainStub, "currentForkDigest").get(() => body.forkDigest);
    chainStub.getHeadState.resolves(
      generateState({
        slot: computeStartSlotAtEpoch(
          config,
          config.params.SLOTS_PER_HISTORICAL_ROOT / config.params.SLOTS_PER_EPOCH + 2
        ),
      })
    );
    forkChoiceStub.head.returns({
      finalizedCheckpoint: {
        root: Buffer.alloc(32),
        epoch: config.params.SLOTS_PER_HISTORICAL_ROOT / config.params.SLOTS_PER_EPOCH + 2,
      },
      justifiedCheckpoint: {
        root: Buffer.alloc(32),
        epoch: 0,
      },
      blockRoot: Buffer.alloc(32),
      parentRoot: Buffer.alloc(32),
      stateRoot: Buffer.alloc(32),
      slot: computeStartSlotAtEpoch(
        config,
        config.params.SLOTS_PER_HISTORICAL_ROOT / config.params.SLOTS_PER_EPOCH + 2
      ),
    });
    expect(await syncRpc.shouldDisconnectOnStatus(body)).to.be.false;
  });

  it("should not disconnect on status", async function () {
    const body: Status = {
      forkDigest: Buffer.alloc(4),
      finalizedRoot: config.types.BeaconBlock.hashTreeRoot(generateEmptySignedBlock().message),
      finalizedEpoch: 1,
      headRoot: Buffer.alloc(32),
      headSlot: 1,
    };

    dbStub.blockArchive.get.resolves(generateEmptySignedBlock());
    const state: BeaconState = generateState();
    state.fork.currentVersion = Buffer.alloc(4);
    state.finalizedCheckpoint.epoch = 1;
    dbStub.stateCache.get.resolves(state as any);

    expect(await syncRpc.shouldDisconnectOnStatus(body)).to.be.false;
  });

  it("should handle request - onGoodbye", async function () {
    const peerId = new PeerId(Buffer.from("lodestar"));
    const goodbye: Goodbye = BigInt(1);
    networkStub.disconnect.resolves();
    try {
      await syncRpc.onRequest(peerId, Method.Goodbye, "goodBye", goodbye);
      // expect(networkStub.disconnect.calledOnce).to.be.true;
    } catch (e) {
      expect.fail(e.stack);
    }
  });

  it("should fail to handle request ", async function () {
    const peerId = new PeerId(Buffer.from("lodestar"));
    try {
      await syncRpc.onRequest(peerId, null!, "null", null!);
    } catch (e) {
      expect.fail(e.stack);
    }
  });

  it("should handle request - onBeaconBlocksByRange", async function () {
    const peerId = new PeerId(Buffer.from("lodestar"));
    const body: BeaconBlocksByRangeRequest = {
      startSlot: 2,
      count: 4,
      step: 2,
    };
    dbStub.blockArchive.valuesStream.returns(
      (async function* () {
        for (const slot of [2, 4]) {
          const block = generateEmptySignedBlock();
          block.message.slot = slot;
          yield block;
        }
      })()
    );
    const block8 = generateEmptySignedBlock();
    block8.message.slot = 8;
    // block 6 does not exist
    chainStub.getUnfinalizedBlocksAtSlots.resolves([null!, block8]);
    let blockStream: AsyncIterable<ResponseBody>;
    reqRespStub.sendResponseStream.callsFake((id, err, chunkIter) => {
      blockStream = chunkIter;
    });
    await syncRpc.onRequest(peerId, Method.BeaconBlocksByRange, "range", body);
    const slots: number[] = [];
    for await (const body of blockStream!) {
      slots.push((body as SignedBeaconBlock).message.slot);
    }
    // count is 4 but it returns only 3 blocks because block 6 does not exist
    expect(slots).to.be.deep.equal([2, 4, 8]);
  });
});<|MERGE_RESOLUTION|>--- conflicted
+++ resolved
@@ -23,12 +23,9 @@
 import {getBlockSummary} from "../../utils/headBlockInfo";
 import {computeStartSlotAtEpoch} from "@chainsafe/lodestar-beacon-state-transition";
 import {generatePeer} from "../../utils/peer";
-<<<<<<< HEAD
 import {IPeerMetadataStore} from "../../../src/network/peers/interface";
 import {Libp2pPeerMetadataStore} from "../../../src/network/peers/metastore";
-=======
 import {silentLogger} from "../../utils/logger";
->>>>>>> 12b3b3ef
 
 describe("sync req resp", function () {
   const sandbox = sinon.createSandbox();
@@ -56,24 +53,13 @@
     metaStub = sandbox.createStubInstance(Libp2pPeerMetadataStore);
     networkStub.peerMetadata = metaStub;
     dbStub = new StubbedBeaconDb(sandbox);
-<<<<<<< HEAD
-    logger = new WinstonLogger();
-    logger.silent = true;
-=======
-    repsStub = sandbox.createStubInstance(ReputationStore);
->>>>>>> 12b3b3ef
 
     syncRpc = new BeaconReqRespHandler({
       config,
       db: (dbStub as unknown) as IBeaconDb,
       chain: chainStub,
       network: networkStub,
-<<<<<<< HEAD
       logger,
-=======
-      reputationStore: repsStub,
-      logger: silentLogger,
->>>>>>> 12b3b3ef
     });
   });
 
@@ -85,15 +71,6 @@
     const peerId = new PeerId(Buffer.from("lodestar"));
     networkStub.hasPeer.returns(true);
     networkStub.getPeers.returns([generatePeer(peerId), generatePeer(peerId)]);
-<<<<<<< HEAD
-=======
-    repsStub.get.returns({
-      latestMetadata: null,
-      latestStatus: null,
-      score: 0,
-      encoding: ReqRespEncoding.SSZ_SNAPPY,
-    });
->>>>>>> 12b3b3ef
 
     try {
       await syncRpc.start();
@@ -112,17 +89,6 @@
       headRoot: Buffer.alloc(32),
       headSlot: 1,
     };
-<<<<<<< HEAD
-=======
-    const reputation: IReputation = {
-      latestMetadata: null,
-      latestStatus: null,
-      score: 0,
-      encoding: ReqRespEncoding.SSZ_SNAPPY,
-    };
-    repsStub.get.returns(reputation);
-    repsStub.getFromPeerId.returns(reputation);
->>>>>>> 12b3b3ef
     reqRespStub.sendResponse.resolves(0);
     dbStub.stateCache.get.resolves(generateState() as any);
     try {
@@ -143,15 +109,6 @@
       headRoot: Buffer.alloc(32),
       headSlot: 1,
     };
-<<<<<<< HEAD
-=======
-    repsStub.get.returns({
-      latestMetadata: null,
-      latestStatus: null,
-      score: 0,
-      encoding: ReqRespEncoding.SSZ_SNAPPY,
-    });
->>>>>>> 12b3b3ef
     try {
       reqRespStub.sendResponse.throws(new Error("server error"));
       await syncRpc.onRequest(peerId, Method.Status, "status", body);
