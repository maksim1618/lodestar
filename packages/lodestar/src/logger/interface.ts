/**
 * @module logger
 */


import {LogLevel, Module} from "./abstract";

<<<<<<< HEAD
=======

export interface ILoggingOptions {
  loggingLevel: LogLevel;
  loggingModule: Module;
}

>>>>>>> dc06d147
export interface ILogger {
  info(message: string|object, context?: object): void;
  warn(message: string|object, context?: object): void;
  error(message: string|object, context?: object): void;
  debug(message: string|object, context?: object): void;

  /**
   * Should change which log levels are recorded.
   * @param level
   */
  setLogLevel(level: LogLevel): void;

  /**
   * Disables all logging. Setting it to true is same as setting {@link setLogLevel}
   * with {@link LogLevel.NONE}
   * @param silent
   */

  silent(silent: boolean): void;

}<|MERGE_RESOLUTION|>--- conflicted
+++ resolved
@@ -3,17 +3,12 @@
  */
 
 
-import {LogLevel, Module} from "./abstract";
-
-<<<<<<< HEAD
-=======
+import {LogLevel} from "./abstract";
 
 export interface ILoggingOptions {
   loggingLevel: LogLevel;
-  loggingModule: Module;
 }
 
->>>>>>> dc06d147
 export interface ILogger {
   info(message: string|object, context?: object): void;
   warn(message: string|object, context?: object): void;
