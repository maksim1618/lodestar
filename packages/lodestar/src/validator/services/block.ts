/**
 * @module validator
 */

<<<<<<< HEAD
import {PrivateKey} from "@chainsafe/bls/lib/privateKey";
import {hashTreeRoot, signingRoot} from "@chainsafe/ssz";

import {BeaconBlock, BeaconState, Fork, Slot, ValidatorIndex} from "@chainsafe/eth2.0-types";
import {IBeaconConfig} from "@chainsafe/eth2.0-config";
import {computeEpochOfSlot, getDomain} from "../../chain/stateTransition/util";
import {IRpcClient} from "../rpc";
=======
import {hashTreeRoot, signingRoot} from "@chainsafe/ssz";

import {BeaconBlock, BeaconState, Fork, Slot} from "@chainsafe/eth2.0-types";
import {IBeaconConfig} from "@chainsafe/eth2.0-config";
import {computeEpochOfSlot, getDomain} from "../../chain/stateTransition/util";
import {RpcClient} from "../rpc";
>>>>>>> d992405a
import {DomainType} from "../../constants";
import {IValidatorDB} from "../../db";
import {ILogger} from "../../logger";
import {Keypair} from "@chainsafe/bls";

export default class BlockProposingService {
  private config: IBeaconConfig;
<<<<<<< HEAD
  private validatorIndex: ValidatorIndex;
  private provider: IRpcClient;
  private privateKey: PrivateKey;
=======
  private provider: RpcClient;
  private keypair: Keypair;
>>>>>>> d992405a
  private db: IValidatorDB;
  private logger: ILogger;

  public constructor(
    config: IBeaconConfig,
<<<<<<< HEAD
    index: ValidatorIndex,
    provider: IRpcClient,
    privateKey: PrivateKey,
=======
    keypair: Keypair,
    provider: RpcClient,
>>>>>>> d992405a
    db: IValidatorDB,
    logger: ILogger
  ) {
    this.config = config;
    this.keypair = keypair;
    this.provider = provider;
    this.db = db;
    this.logger = logger;
  }

  /**
   * IFF a validator is selected construct a block to propose.
   */
  public async createAndPublishBlock(slot: Slot, fork: Fork): Promise<BeaconBlock | null> {
    if(await this.hasProposedAlready(slot)) {
      this.logger.info(`[Validator] Already proposed block in current epoch: ${computeEpochOfSlot(this.config, slot)}`);
      return null;
    }
    const block = await this.provider.validator.produceBlock(
      slot,
      this.keypair.privateKey.signMessage(
        hashTreeRoot(computeEpochOfSlot(this.config, slot), this.config.types.Epoch),
        // eslint-disable-next-line @typescript-eslint/no-object-literal-type-assertion
        getDomain(this.config, {fork} as BeaconState, DomainType.RANDAO, computeEpochOfSlot(this.config, slot))
      ).toBytesCompressed()
    );
<<<<<<< HEAD
    if(!block) {
      return null;
    }
    block.signature = this.privateKey.signMessage(
=======
    block.signature = this.keypair.privateKey.signMessage(
>>>>>>> d992405a
      signingRoot(block, this.config.types.BeaconBlock),
      // eslint-disable-next-line @typescript-eslint/no-object-literal-type-assertion
      getDomain(this.config, {fork} as BeaconState, DomainType.BEACON_PROPOSER, computeEpochOfSlot(this.config, slot))
    ).toBytesCompressed();
    await this.storeBlock(block);
    await this.provider.validator.publishBlock(block);
    this.logger.info(
      `[Validator] Proposed block with hash 0x${hashTreeRoot(block, this.config.types.BeaconBlock).toString("hex")}`
    );
    return block;
  }

  public getRpcClient(): IRpcClient {
    return this.provider;
  }

  private async hasProposedAlready(slot: Slot): Promise<boolean> {
<<<<<<< HEAD
    const lastProposedBlock = await this.db.getBlock(this.validatorIndex);
    if(!lastProposedBlock) return  false;
=======
    const lastProposedBlock = await this.db.getBlock(this.keypair.publicKey.toBytesCompressed());
>>>>>>> d992405a
    // get last proposed block from database and check if belongs in same epoch
    return computeEpochOfSlot(this.config, lastProposedBlock.slot) === computeEpochOfSlot(this.config, slot);
  }

  private async storeBlock(block: BeaconBlock): Promise<void> {
    await this.db.setBlock(this.keypair.publicKey.toBytesCompressed(), block);
  }
}<|MERGE_RESOLUTION|>--- conflicted
+++ resolved
@@ -2,22 +2,12 @@
  * @module validator
  */
 
-<<<<<<< HEAD
-import {PrivateKey} from "@chainsafe/bls/lib/privateKey";
-import {hashTreeRoot, signingRoot} from "@chainsafe/ssz";
-
-import {BeaconBlock, BeaconState, Fork, Slot, ValidatorIndex} from "@chainsafe/eth2.0-types";
-import {IBeaconConfig} from "@chainsafe/eth2.0-config";
-import {computeEpochOfSlot, getDomain} from "../../chain/stateTransition/util";
-import {IRpcClient} from "../rpc";
-=======
 import {hashTreeRoot, signingRoot} from "@chainsafe/ssz";
 
 import {BeaconBlock, BeaconState, Fork, Slot} from "@chainsafe/eth2.0-types";
 import {IBeaconConfig} from "@chainsafe/eth2.0-config";
 import {computeEpochOfSlot, getDomain} from "../../chain/stateTransition/util";
 import {RpcClient} from "../rpc";
->>>>>>> d992405a
 import {DomainType} from "../../constants";
 import {IValidatorDB} from "../../db";
 import {ILogger} from "../../logger";
@@ -25,27 +15,15 @@
 
 export default class BlockProposingService {
   private config: IBeaconConfig;
-<<<<<<< HEAD
-  private validatorIndex: ValidatorIndex;
-  private provider: IRpcClient;
-  private privateKey: PrivateKey;
-=======
   private provider: RpcClient;
   private keypair: Keypair;
->>>>>>> d992405a
   private db: IValidatorDB;
   private logger: ILogger;
 
   public constructor(
     config: IBeaconConfig,
-<<<<<<< HEAD
-    index: ValidatorIndex,
-    provider: IRpcClient,
-    privateKey: PrivateKey,
-=======
     keypair: Keypair,
     provider: RpcClient,
->>>>>>> d992405a
     db: IValidatorDB,
     logger: ILogger
   ) {
@@ -72,14 +50,11 @@
         getDomain(this.config, {fork} as BeaconState, DomainType.RANDAO, computeEpochOfSlot(this.config, slot))
       ).toBytesCompressed()
     );
-<<<<<<< HEAD
+    block.signature = this.keypair.privateKey.signMessage(
     if(!block) {
       return null;
     }
     block.signature = this.privateKey.signMessage(
-=======
-    block.signature = this.keypair.privateKey.signMessage(
->>>>>>> d992405a
       signingRoot(block, this.config.types.BeaconBlock),
       // eslint-disable-next-line @typescript-eslint/no-object-literal-type-assertion
       getDomain(this.config, {fork} as BeaconState, DomainType.BEACON_PROPOSER, computeEpochOfSlot(this.config, slot))
@@ -97,12 +72,8 @@
   }
 
   private async hasProposedAlready(slot: Slot): Promise<boolean> {
-<<<<<<< HEAD
-    const lastProposedBlock = await this.db.getBlock(this.validatorIndex);
     if(!lastProposedBlock) return  false;
-=======
     const lastProposedBlock = await this.db.getBlock(this.keypair.publicKey.toBytesCompressed());
->>>>>>> d992405a
     // get last proposed block from database and check if belongs in same epoch
     return computeEpochOfSlot(this.config, lastProposedBlock.slot) === computeEpochOfSlot(this.config, slot);
   }
