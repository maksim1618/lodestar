/**
 * @module db/api/beacon
 */

<<<<<<< HEAD
import {BeaconBlock, BeaconState, BLSPubkey, bytes32, ValidatorIndex,} from "@chainsafe/eth2.0-types";
=======
import {
  BeaconBlock,
  BeaconState,
  BLSPubkey,
  Hash,
  ValidatorIndex,
} from "@chainsafe/eth2.0-types";
>>>>>>> d992405a

import {
  AttestationRepository,
  AttesterSlashingRepository,
  BlockRepository,
  ChainRepository,
  DepositRepository,
  MerkleTreeRepository,
  ProposerSlashingRepository,
  StateRepository,
  TransfersRepository,
  VoluntaryExitRepository
} from "./repositories";

/**
 * The DB service manages the data layer of the beacon chain
 * The exposed methods do not refer to the underlying data engine,
 * but instead expose relevent beacon chain objects
 */
export interface IBeaconDb {

  chain: ChainRepository;

  state: StateRepository;

  block: BlockRepository;

  attestation: AttestationRepository;

  voluntaryExit: VoluntaryExitRepository;

  transfer: TransfersRepository;

  proposerSlashing: ProposerSlashingRepository;

  attesterSlashing: AttesterSlashingRepository;

  deposit: DepositRepository;

  merkleTree: MerkleTreeRepository;

  /**
   * Returns validator index coresponding to validator
   * public key in registry,
   * @param publicKey
   */
  getValidatorIndex(publicKey: BLSPubkey): Promise<ValidatorIndex | null>;

  /**
   * Set the head of the chain
   */
  setChainHeadRoots(
    blockRoot: Hash,
    stateRoot: Hash,
    block?: BeaconBlock,
    state?: BeaconState
  ): Promise<void>;

}<|MERGE_RESOLUTION|>--- conflicted
+++ resolved
@@ -2,9 +2,6 @@
  * @module db/api/beacon
  */
 
-<<<<<<< HEAD
-import {BeaconBlock, BeaconState, BLSPubkey, bytes32, ValidatorIndex,} from "@chainsafe/eth2.0-types";
-=======
 import {
   BeaconBlock,
   BeaconState,
@@ -12,7 +9,6 @@
   Hash,
   ValidatorIndex,
 } from "@chainsafe/eth2.0-types";
->>>>>>> d992405a
 
 import {
   AttestationRepository,
