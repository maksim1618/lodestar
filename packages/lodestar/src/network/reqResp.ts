--- conflicted
+++ resolved
@@ -248,10 +248,7 @@
     body?: RequestBody
   ): (source: AsyncIterable<T>) => Promise<T | null> {
     return async (source) => {
-      const responses: Array<T> = [];
-      for await (const response of source) {
-        responses.push(response);
-      }
+      const responses = await all(source);
       if (requestSingleChunk && responses.length === 0) {
         // allow empty response for beacon blocks by range/root
         this.logger.verbose(`No response returned for method ${method}. request=${requestId}`, {
@@ -264,7 +261,8 @@
         requestId,
         encoding,
         body:
-          !isNil(body) &&
+          body !== undefined &&
+          body !== null &&
           (this.config.types[MethodRequestType[method] as keyof IBeaconSSZTypes] as Type<object | unknown>).toJson(
             body
           ),
@@ -309,35 +307,7 @@
     try {
       return await pipe(
         this.sendRequestStream(peerId, method, encoding, requestId, body),
-<<<<<<< HEAD
         this.handleResponses<T>(peerId, method, encoding, requestId, requestSingleChunk, requestOnly, body)
-=======
-        async (source: AsyncIterable<T>): Promise<T | null> => {
-          const responses = await all(source);
-          if (requestSingleChunk && responses.length === 0) {
-            // allow empty response for beacon blocks by range/root
-            this.logger.verbose(`No response returned for method ${method}. request=${requestId}`, {
-              peer: peerId.toB58String(),
-            });
-            return null;
-          }
-          const finalResponse = requestSingleChunk ? responses[0] : responses;
-          this.logger.verbose(
-            `receive ${method} response with ${responses.length} chunks from ${peerId.toB58String()}`,
-            {
-              requestId,
-              encoding,
-              body:
-                body !== undefined &&
-                body !== null &&
-                (this.config.types[MethodRequestType[method] as keyof IBeaconSSZTypes] as Type<
-                  object | unknown
-                >).toJson(body),
-            }
-          );
-          return requestOnly ? null : (finalResponse as T);
-        }
->>>>>>> 4645b6ac
       );
     } catch (e) {
       this.logger.warn(`failed to send request ${requestId} to peer ${peerId.toB58String()}`, {reason: e.message});
@@ -364,16 +334,7 @@
       }
       logger.verbose(`got stream to ${peerId.toB58String()}`, {requestId, encoding});
       const controller = new AbortController();
-<<<<<<< HEAD
-      yield* pipe(
-        !isNil(body) ? [body] : [null],
-=======
-      await pipe(
-        body !== null && body !== undefined ? [body] : [null],
->>>>>>> 4645b6ac
-        eth2RequestEncode(config, logger, method, encoding),
-        conn.stream
-      );
+      await pipe(!isNil(body) ? [body] : [null], eth2RequestEncode(config, logger, method, encoding), conn.stream);
       conn.stream.reset();
       yield* pipe(
         abortDuplex(conn.stream, controller.signal, {returnOnAbort: true}),
