--- conflicted
+++ resolved
@@ -52,18 +52,6 @@
     await super.stop();
   }
 
-<<<<<<< HEAD
-=======
-  // Override message-id
-  public _publish(messages: IGossipMessage[]): void {
-    messages.forEach((message) => {
-      const sha256Hash = hash(message.data);
-      message["message-id"] = Buffer.from(sha256Hash).toString("base64");
-    });
-    super._publish(messages);
-  }
-
->>>>>>> 12a2edae
   public async validate(rawMessage: IGossipMessage): Promise<boolean> {
     const message: ILodestarGossipMessage = normalizeInRpcMessage(rawMessage);
     assert(message.topicIDs && message.topicIDs.length === 1, `Invalid topicIDs: ${message.topicIDs}`);
