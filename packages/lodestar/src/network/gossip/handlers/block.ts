--- conflicted
+++ resolved
@@ -6,22 +6,6 @@
 import {Gossip} from "../gossip";
 import {getGossipTopic} from "../utils";
 import {GossipEvent} from "../constants";
-<<<<<<< HEAD
-
-export function getIncomingBlockHandler(validator: IGossipMessageValidator): GossipHandlerFn {
-  return async function handleIncomingBlock(this: Gossip, msg: IGossipMessage): Promise<void> {
-    try {
-      const signedBlock = deserializeGossipMessage<SignedBeaconBlock>(this.config.types.SignedBeaconBlock, msg);
-      this.logger.verbose(`Incoming block at slot: ${signedBlock.message.slot}`);
-      if (await validator.isValidIncomingBlock(signedBlock)) {
-        this.emit(GossipEvent.BLOCK, signedBlock);
-      }
-    } catch (e) {
-      this.logger.warn("Incoming block error", e);
-    }
-  };
-=======
-import {serialize} from "@chainsafe/ssz";
 import {GossipObject} from "../interface";
 
 export async function handleIncomingBlock(this: Gossip, obj: GossipObject): Promise<void> {
@@ -32,7 +16,6 @@
   } catch (e) {
     this.logger.warn("Incoming block error", e);
   }
->>>>>>> 5a92907c
 }
 
 export async function publishBlock(this: Gossip, signedBlock: SignedBeaconBlock): Promise<void> {
