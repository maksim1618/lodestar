import {allForks, phase0} from "@chainsafe/lodestar-types";
import {SignedBeaconBlock} from "../../../../../beacon-state-transition/lib/allForks";
import {IBeaconChain} from "../../../chain";
import {IBeaconDb} from "../../../db";

export async function* onBeaconBlocksByRoot(
  requestBody: phase0.BeaconBlocksByRootRequest,
  chain: IBeaconChain,
  db: IBeaconDb
): AsyncIterable<allForks.SignedBeaconBlock> {
  for (const blockRoot of requestBody) {
    const root = blockRoot.valueOf() as Uint8Array;
    const summary = chain.forkChoice.getBlock(root);
<<<<<<< HEAD
    let block: SignedBeaconBlock | null = null;
=======
    let block: allForks.SignedBeaconBlock | null = null;
    // finalized block has summary in forkchoice but it stays in blockArchive db
>>>>>>> 70949d5d
    if (summary) {
      block = await db.block.get(root);
    }
    if (!block) {
      block = await db.blockArchive.getByRoot(root);
    }
    if (block) {
      yield block;
    }
  }
}<|MERGE_RESOLUTION|>--- conflicted
+++ resolved
@@ -11,12 +11,8 @@
   for (const blockRoot of requestBody) {
     const root = blockRoot.valueOf() as Uint8Array;
     const summary = chain.forkChoice.getBlock(root);
-<<<<<<< HEAD
-    let block: SignedBeaconBlock | null = null;
-=======
     let block: allForks.SignedBeaconBlock | null = null;
     // finalized block has summary in forkchoice but it stays in blockArchive db
->>>>>>> 70949d5d
     if (summary) {
       block = await db.block.get(root);
     }
