--- conflicted
+++ resolved
@@ -4,25 +4,16 @@
 
 import {hashTreeRoot} from "@chainsafe/ssz";
 
-import {Attestation, BeaconBlock} from "@chainsafe/eth2.0-types";
+import {BeaconBlock, Attestation} from "@chainsafe/eth2.0-types";
 import {IBeaconConfig} from "@chainsafe/eth2.0-config";
 
-import {ATTESTATION_TOPIC, BLOCK_TOPIC} from "../constants";
+import {BLOCK_TOPIC, ATTESTATION_TOPIC} from "../constants";
 import {IBeaconDb} from "../db";
 import {IBeaconChain} from "../chain";
 import {INetwork} from "../network";
 import {OpPool} from "../opPool";
 import {ILogger} from "../logger";
-import {ISyncOptions} from "./options";
 
-interface IRegularSyncModules {
-  config: IBeaconConfig;
-  db: IBeaconDb;
-  chain: IBeaconChain;
-  network: INetwork;
-  opPool: OpPool;
-  logger: ILogger;
-}
 
 export class RegularSync {
   private config: IBeaconConfig;
@@ -32,31 +23,13 @@
   private opPool: OpPool;
   private logger: ILogger;
 
-  public constructor(opts: ISyncOptions, {config, db, chain, network, opPool, logger}: IRegularSyncModules) {
+  public constructor(opts, {config, db, chain, network, opPool, logger}) {
     this.config = config;
     this.db = db;
     this.chain = chain;
     this.network = network;
     this.opPool = opPool;
     this.logger = logger;
-  }
-
-  public async start(): Promise<void> {
-    this.network.subscribeToBlocks();
-    this.network.subscribeToAttestations();
-    this.network.on(BLOCK_TOPIC, this.receiveBlock);
-    this.network.on(ATTESTATION_TOPIC, this.receiveAttestation);
-    this.chain.on("processedBlock", this.onProcessedBlock);
-    this.chain.on("processedAttestation", this.onProcessedAttestation);
-  }
-
-  public async stop(): Promise<void> {
-    this.network.unsubscribeToBlocks();
-    this.network.unsubscribeToAttestations();
-    this.network.removeListener(BLOCK_TOPIC, this.receiveBlock);
-    this.network.removeListener(ATTESTATION_TOPIC, this.receiveAttestation);
-    this.chain.removeListener("processedBlock", this.onProcessedBlock);
-    this.chain.removeListener("processedAttestation", this.onProcessedAttestation);
   }
 
   public receiveBlock = async (block: BeaconBlock): Promise<void> => {
@@ -81,7 +54,7 @@
     }
     // skip attestation if its too old
     const state = await this.db.state.getLatest();
-    if (state && attestation.data.target.epoch < state.finalizedCheckpoint.epoch) {
+    if (attestation.data.target.epoch < state.finalizedCheckpoint.epoch) {
       return;
     }
     // send attestation on to other modules
@@ -98,8 +71,6 @@
   private onProcessedAttestation = (attestation: Attestation): void => {
     this.network.gossip.publishAttestation(attestation);
   };
-<<<<<<< HEAD
-=======
 
   public async start(): Promise<void> {
     this.network.gossip.subscribeToBlocks();
@@ -118,5 +89,4 @@
     this.chain.removeListener('processedBlock', this.onProcessedBlock);
     this.chain.removeListener('processedAttestation', this.onProcessedAttestation);
   }
->>>>>>> d992405a
 }