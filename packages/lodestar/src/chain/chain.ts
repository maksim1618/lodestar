/**
 * @module chain
 */

import assert from "assert";
import {EventEmitter} from "events";
import {clone, hashTreeRoot, serialize, signingRoot} from "@chainsafe/ssz";
import {Attestation, BeaconBlock, BeaconState, Slot, uint16, uint64, Root} from "@chainsafe/eth2.0-types";
import {IBeaconConfig} from "@chainsafe/eth2.0-config";

import {DEPOSIT_CONTRACT_TREE_DEPTH, GENESIS_SLOT} from "../constants";
import {IBeaconDb} from "../db";
import {IEth1Notifier} from "../eth1";
import {ILogger} from "../logger";
import {IBeaconMetrics} from "../metrics";

import {getEmptyBlock, initializeBeaconStateFromEth1, isValidGenesisState} from "./genesis/genesis";

<<<<<<< HEAD
import {processSlots, stateTransition,
  computeEpochAtSlot,
  computeStartSlotAtEpoch,
=======
import {
  processSlots, stateTransition,
  computeEpochOfSlot,
  getAttestationDataSlot,
  getAttestingIndices,
>>>>>>> b497f5b8
  isActiveValidator
  , getCurrentSlot
} from "@chainsafe/eth2.0-state-transition";
import {ILMDGHOST, StatefulDagLMDGHOST} from "./forkChoice";

import {ChainEventEmitter, IBeaconChain, IAttestationProcessor} from "./interface";
import {processSortedDeposits} from "../util/deposits";
import {IChainOptions} from "./options";
import {OpPool} from "../opPool";
import {Block} from "ethers/providers";
import fs from "fs";
import FastPriorityQueue from "fastpriorityqueue";

import {ProgressiveMerkleTree} from "@chainsafe/eth2.0-utils";
import {MerkleTreeSerialization} from "../util/serialization";
import {AttestationProcessor} from "./attestation";

export interface IBeaconChainModules {
  config: IBeaconConfig;
  opPool: OpPool;
  db: IBeaconDb;
  eth1: IEth1Notifier;
  logger: ILogger;
  metrics: IBeaconMetrics;
}

export interface IBlockProcessJob {
  block: BeaconBlock;
  trusted: boolean;
}

export class BeaconChain extends (EventEmitter as { new(): ChainEventEmitter }) implements IBeaconChain {

  public chain: string;
  public _latestState: BeaconState = null;
  public forkChoice: ILMDGHOST;
  public chainId: uint16;
  public networkId: uint64;

  private readonly config: IBeaconConfig;
  private db: IBeaconDb;
  private opPool: OpPool;
  private eth1: IEth1Notifier;
  private logger: ILogger;
  private metrics: IBeaconMetrics;
  private opts: IChainOptions;
  private blockProcessingQueue: FastPriorityQueue<IBlockProcessJob>; //sort by slot number
  private attestationProcessor: IAttestationProcessor;

  public constructor(opts: IChainOptions, {config, db, eth1, opPool, logger, metrics}: IBeaconChainModules) {
    super();
    this.opts = opts;
    this.chain = opts.name;
    this.config = config;
    this.db = db;
    this.eth1 = eth1;
    this.opPool = opPool;
    this.logger = logger;
    this.metrics = metrics;
    this.forkChoice = new StatefulDagLMDGHOST(config);
    this.chainId = 0; // TODO make this real
    this.networkId = 0n; // TODO make this real
    this.blockProcessingQueue = new FastPriorityQueue((a: IBlockProcessJob, b: IBlockProcessJob) => {
      return a.block.slot < b.block.slot;
    });
    this.attestationProcessor = new AttestationProcessor(this, this.forkChoice, {config, db, logger});
  }

  public async start(): Promise<void> {
    const state = this.latestState || await this.db.state.getLatest();
    this.forkChoice.start(state.genesisTime);
    // if state doesn't exist in the db, the chain maybe hasn't started
    if (!state) {
      // check every block if genesis
      this.logger.info("Chain not started, listening for genesis block");
      this.eth1.on("block", this.checkGenesis);
    }
    this.latestState = state;
    this.logger.info("Chain started, waiting blocks and attestations");
  }

  public async stop(): Promise<void> {
    await this.forkChoice.stop();
    this.eth1.removeListener("block", this.checkGenesis);
  }

  public get latestState(): BeaconState {
    return clone(this.config.types.BeaconState, this._latestState);
  }

  public set latestState(state: BeaconState) {
    this._latestState = state;
  }

  public isInitialized(): boolean {
    return !!this.latestState;
  }

  public async receiveAttestation(attestation: Attestation): Promise<void> {
<<<<<<< HEAD
    return this.attestationProcessor.receiveAttestation(attestation);
=======
    const attestationHash = hashTreeRoot(this.config.types.Attestation, attestation);
    this.logger.info(`Received attestation ${attestationHash.toString("hex")}`);
    const latestState = this.latestState;
    try {
      const attestationSlot: Slot = getAttestationDataSlot(this.config, latestState, attestation.data);
      if (attestationSlot + this.config.params.SLOTS_PER_EPOCH < latestState.slot) {
        this.logger.verbose(`Attestation ${attestationHash.toString("hex")} is too old. Ignored.`);
        return;
      }
    } catch (e) {
      return;
    }
    this.attestationProcessingQueue.push(async () => {
      return this.processAttestation(latestState, attestation, attestationHash);
    });
>>>>>>> b497f5b8
  }

  // eslint-disable-next-line @typescript-eslint/no-unused-vars
  public async receiveBlock(block: BeaconBlock, trusted = false): Promise<void> {
    const blockHash = signingRoot(this.config.types.BeaconBlock, block);
    this.logger.info(
      `Received block with hash 0x${blockHash.toString("hex")}` +
      `at slot ${block.slot}. Current state slot ${this.latestState.slot}`
    );

    if (!await this.db.block.has(block.parentRoot)) {
      this.emit("unknownBlockRoot", block.parentRoot);
      this.blockProcessingQueue.add({block, trusted});
      return;
    }

<<<<<<< HEAD
    if(await this.db.block.has(blockHash)) {
      this.logger.warn(`Block ${blockHash} existed already, no need to process it.`);
      return;
    }

    const finalizedCheckpoint = this.forkChoice.getFinalized();
    if(block.slot <= computeStartSlotAtEpoch(this.config, finalizedCheckpoint.epoch)) {
      this.logger.warn(
        `Block ${blockHash.toString("hex")} is not after ` +
        `finalized checkpoint ${finalizedCheckpoint.root.toString("hex")}.`
      );
      return;
=======
    if (block.slot <= this.latestState.slot) {
      this.logger.warn(
        `Block ${blockHash.toString("hex")} is in past. ` +
        "Probably fork choice/double propose/processed block. Ignored for now."
      );
      return;
    }

    if (block.slot > this.latestState.slot) {
      //either block came too early or we are suppose to skip some slots
      const latestBlock = await this.db.block.getChainHead();
      if (!block.parentRoot.equals(signingRoot(this.config.types.BeaconBlock, latestBlock))) {
        //block processed too early
        this.logger.warn(`Block ${blockHash.toString("hex")} tried to be processed too early. Requeue...`);
        //wait a bit to give new block a chance
        await sleep(500);
        // add to priority queue
        this.blockProcessingQueue.add({block, trusted});
        return;
      }
>>>>>>> b497f5b8
    }

    await this.processBlock({block, trusted: false}, blockHash);
    const nextBlockInQueue = this.blockProcessingQueue.peek();
    while (nextBlockInQueue) {
      if (await this.db.block.has(nextBlockInQueue.block.parentRoot)) {
        await this.processBlock(nextBlockInQueue, signingRoot(this.config.types.BeaconBlock, nextBlockInQueue));
        this.blockProcessingQueue.poll();
      } else {
        return;
      }
    }
  }

  public async advanceState(slot?: Slot): Promise<void> {
    const targetSlot = slot || getCurrentSlot(this.config, this.latestState.genesisTime);
    this.logger.info(`Manually advancing slot from state slot ${this.latestState.slot} to ${targetSlot} `);
    const state = this.latestState;

    try {
      processSlots(this.config, state, targetSlot);
    } catch (e) {
      this.logger.warn(`Failed to advance slot mannually because ${e.message}`);
    }
    this.latestState = state;
    await this.db.state.add(state);
    await this.db.chain.setLatestStateRoot(hashTreeRoot(this.config.types.BeaconState, state));
  }

  public async applyForkChoiceRule(): Promise<void> {
    const currentRoot = await this.db.chain.getChainHeadRoot();
    const headRoot = this.forkChoice.head();
    if (currentRoot && !currentRoot.equals(headRoot)) {
      const block = await this.db.block.get(headRoot);
      await this.db.updateChainHead(headRoot, block.stateRoot);
      this.logger.info(`Fork choice changed head to 0x${headRoot.toString("hex")}`);
    }
  }

  public async initializeBeaconChain(genesisState: BeaconState, merkleTree: ProgressiveMerkleTree): Promise<void> {
    this.logger.info(`Initializing beacon chain with genesisTime ${genesisState.genesisTime}`);
    const genesisBlock = getEmptyBlock();
    const stateRoot = hashTreeRoot(this.config.types.BeaconState, genesisState);
    genesisBlock.stateRoot = stateRoot;
    const blockRoot = signingRoot(this.config.types.BeaconBlock, genesisBlock);
    this.latestState = genesisState;
    // Determine whether a genesis state already in
    // the database matches what we were provided
    const storedGenesisBlock = await this.db.block.getBlockBySlot(GENESIS_SLOT);
    if (storedGenesisBlock !== null &&
      !genesisBlock.stateRoot.equals(storedGenesisBlock.stateRoot)) {
      throw new Error("A genesis state with different configuration was detected! Please clean the database.");
    }
    await Promise.all([
      this.db.storeChainHead(genesisBlock, genesisState),
      this.db.chain.setJustifiedBlockRoot(blockRoot),
      this.db.chain.setFinalizedBlockRoot(blockRoot),
      this.db.chain.setJustifiedStateRoot(stateRoot),
      this.db.chain.setFinalizedStateRoot(stateRoot),
      this.db.merkleTree.set(genesisState.eth1DepositIndex, merkleTree.toObject())
    ]);
    const justifiedFinalizedCheckpoint = {root: blockRoot, epoch: computeEpochAtSlot(this.config, genesisBlock.slot)};
    this.forkChoice.addBlock(genesisBlock.slot, blockRoot, Buffer.alloc(32),
      justifiedFinalizedCheckpoint, justifiedFinalizedCheckpoint);
    this.logger.info("Beacon chain initialized");
  }

  public async isValidBlock(state: BeaconState, block: BeaconBlock): Promise<boolean> {
    // The parent block with root block.previous_block_root has been processed and accepted.
    // const hasParent = await this.db.block.has(block.parentRoot);
    // if (!hasParent) {
    //   return false;
    // }
    // An Ethereum 1.0 block pointed to by the state.
    // latest_eth1_data.block_hash has been processed and accepted.
    // TODO: implement

    // The node's Unix time is greater than or equal to state.
    const stateSlotTime = state.genesisTime + ((block.slot - GENESIS_SLOT) * this.config.params.SECONDS_PER_SLOT);
    return Math.floor(Date.now() / 1000) >= stateSlotTime;
  }

  private processBlock = async (job: IBlockProcessJob, blockHash: Root): Promise<void> => {
    const parentBlock = await this.db.block.get(job.block.parentRoot);
    const pre = await this.db.state.get(parentBlock.stateRoot);
    const isValidBlock = await this.isValidBlock(pre, job.block);
    assert(isValidBlock);
    this.logger.info(`0x${blockHash.toString("hex")} is valid, running state transition...`);

    // process current slot
    const post = await this.runStateTransition(job.block, pre);

    this.logger.info(
      `Slot ${job.block.slot} Block 0x${blockHash.toString("hex")} ` +
      `State ${hashTreeRoot(this.config.types.BeaconState, post).toString("hex")} passed state transition`
    );
    await this.opPool.processBlockOperations(job.block);
    job.block.body.attestations.forEach((attestation) => {
      this.receiveAttestation(attestation);
    });
    await this.attestationProcessor.receiveBlock(job.block);

    if (this.opts.dumpState) {
      this.dumpState(job.block, pre, post);
    }

    this.metrics.currentSlot.inc(1);

    // forward processed block for additional processing
    this.emit("processedBlock", job.block);
  };

  private dumpState(block: BeaconBlock, pre: BeaconState, post: BeaconState): void {
    const baseDir = "./state-dumps/";
    const curDir = this.latestState.slot;
    const full = baseDir + curDir;
    if (!fs.existsSync(baseDir)) {
      fs.mkdirSync(baseDir);
    }

    fs.mkdirSync(baseDir + curDir);

    const sblock = serialize(this.config.types.BeaconBlock, block);
    const sPre = serialize(this.config.types.BeaconState, pre);
    const sPost = serialize(this.config.types.BeaconState, post);

    fs.writeFile(full + "/block.ssz", sblock, (e) => {
      if (e) throw e;
    });
    fs.writeFile(full + "/pre.ssz", sPre, (e) => {
      if (e) throw e;
    });
    fs.writeFile(full + "/post.ssz", sPost, (e) => {
      if (e) throw e;
    });
  }

  /**
   *
   * @param block
   * @param state
   * @param trusted if state transition should trust that block is valid
   */
  private async runStateTransition(block: BeaconBlock, state: BeaconState, trusted = false): Promise<BeaconState|null> {
    const preSlot = state.slot;
    const preFinalizedEpoch = state.finalizedCheckpoint.epoch;
    const preJustifiedEpoch = state.currentJustifiedCheckpoint.epoch;
    // Run the state transition
    let newState: BeaconState;
    const blockRoot = signingRoot(this.config.types.BeaconBlock, block);
    try {
      // if block is trusted don't verify state roots, proposer or signature
      newState = stateTransition(this.config, state, block, !trusted, !trusted, !trusted);
    } catch (e) {
      // store block root in db and terminate
      await this.db.block.storeBadBlock(blockRoot);
      this.logger.warn(`Found bad block, block root: 0x${blockRoot.toString("hex")} ` + e.message);
      return;
    }
    this.latestState = newState;
    // On successful transition, update system state
    await Promise.all([
      this.db.state.set(block.stateRoot, newState),
      this.db.block.set(blockRoot, block),
    ]);
    this.forkChoice.addBlock(block.slot, blockRoot, block.parentRoot, newState.currentJustifiedCheckpoint,
      newState.finalizedCheckpoint);
    await this.applyForkChoiceRule();
    await this.updateDepositMerkleTree(newState);
    // update metrics
    this.metrics.currentSlot.set(block.slot);

    // Post-epoch processing
    const currentEpoch = computeEpochAtSlot(this.config, newState.slot);
    if (computeEpochAtSlot(this.config, preSlot) < currentEpoch) {
      this.emit("processedCheckpoint", {epoch: currentEpoch, root: blockRoot});
      // Update FFG Checkpoints
      // Newly justified epoch
      if (preJustifiedEpoch < newState.currentJustifiedCheckpoint.epoch) {
        const justifiedBlockRoot = newState.currentJustifiedCheckpoint.root;
        const justifiedBlock = await this.db.block.get(justifiedBlockRoot);
        this.logger.important(`Epoch ${computeEpochAtSlot(this.config, justifiedBlock.slot)} is justified!`);
        await Promise.all([
          this.db.chain.setJustifiedStateRoot(justifiedBlock.stateRoot),
          this.db.chain.setJustifiedBlockRoot(justifiedBlockRoot),
        ]);
        this.emit("justifiedCheckpoint", newState.currentJustifiedCheckpoint);
      }
      // Newly finalized epoch
      if (preFinalizedEpoch < newState.finalizedCheckpoint.epoch) {
        const finalizedBlockRoot = newState.finalizedCheckpoint.root;
        const finalizedBlock = await this.db.block.get(finalizedBlockRoot);
        this.logger.important(`Epoch ${computeEpochAtSlot(this.config, finalizedBlock.slot)} is finalized!`);
        await Promise.all([
          this.db.chain.setFinalizedStateRoot(finalizedBlock.stateRoot),
          this.db.chain.setFinalizedBlockRoot(finalizedBlockRoot),
        ]);
        this.emit("finalizedCheckpoint", newState.finalizedCheckpoint);
      }
      this.metrics.previousJustifiedEpoch.set(newState.previousJustifiedCheckpoint.epoch);
      this.metrics.currentJustifiedEpoch.set(newState.currentJustifiedCheckpoint.epoch);
      this.metrics.currentFinalizedEpoch.set(newState.finalizedCheckpoint.epoch);
      this.metrics.currentEpochLiveValidators.set(
        newState.validators.filter((v) => isActiveValidator(v, currentEpoch)).length
      );
    }
    return newState;
  }

  private async updateDepositMerkleTree(newState: BeaconState): Promise<void> {
    const [deposits, merkleTree] = await Promise.all([
      this.db.deposit.getAll(),
      this.db.merkleTree.getProgressiveMerkleTree(
        this.config,
        newState.eth1DepositIndex
      )
    ]);
    processSortedDeposits(
      this.config,
      deposits,
      newState.eth1DepositIndex,
      newState.eth1Data.depositCount,
      (deposit, index) => {
        merkleTree.add(
          index + newState.eth1DepositIndex,
          hashTreeRoot(this.config.types.DepositData, deposit.data)
        );
        return deposit;
      }
    );
    //TODO: remove deposits with index <= newState.depositIndex
    await this.db.merkleTree.set(newState.eth1DepositIndex, merkleTree.toObject());
  }

  private checkGenesis = async (eth1Block: Block): Promise<void> => {
    this.logger.info(`Checking if block ${eth1Block.hash} will form valid genesis state`);
    const deposits = await this.opPool.deposits.getAll();
    const merkleTree = ProgressiveMerkleTree.empty(
      DEPOSIT_CONTRACT_TREE_DEPTH,
      new MerkleTreeSerialization(this.config)
    );
    const depositsWithProof = deposits
      .map((deposit, index) => {
        merkleTree.add(index, hashTreeRoot(this.config.types.DepositData, deposit.data));
        return deposit;
      })
      .map((deposit, index) => {
        deposit.proof = merkleTree.getProof(index);
        return deposit;
      });
    const genesisState = initializeBeaconStateFromEth1(
      this.config,
      Buffer.from(eth1Block.hash.replace("0x", ""), "hex"),
      eth1Block.timestamp,
      depositsWithProof
    );
    if (!isValidGenesisState(this.config, genesisState)) {
      this.logger.info(`Eth1 block ${eth1Block.hash} is NOT forming valid genesis state`);
      return;
    }
    this.logger.info(`Initializing beacon chain with eth1 block ${eth1Block.hash}`);
    await this.initializeBeaconChain(genesisState, merkleTree);
  };
}<|MERGE_RESOLUTION|>--- conflicted
+++ resolved
@@ -16,17 +16,11 @@
 
 import {getEmptyBlock, initializeBeaconStateFromEth1, isValidGenesisState} from "./genesis/genesis";
 
-<<<<<<< HEAD
-import {processSlots, stateTransition,
+import {
   computeEpochAtSlot,
+  processSlots, stateTransition,
   computeStartSlotAtEpoch,
-=======
-import {
-  processSlots, stateTransition,
-  computeEpochOfSlot,
-  getAttestationDataSlot,
   getAttestingIndices,
->>>>>>> b497f5b8
   isActiveValidator
   , getCurrentSlot
 } from "@chainsafe/eth2.0-state-transition";
@@ -126,25 +120,7 @@
   }
 
   public async receiveAttestation(attestation: Attestation): Promise<void> {
-<<<<<<< HEAD
     return this.attestationProcessor.receiveAttestation(attestation);
-=======
-    const attestationHash = hashTreeRoot(this.config.types.Attestation, attestation);
-    this.logger.info(`Received attestation ${attestationHash.toString("hex")}`);
-    const latestState = this.latestState;
-    try {
-      const attestationSlot: Slot = getAttestationDataSlot(this.config, latestState, attestation.data);
-      if (attestationSlot + this.config.params.SLOTS_PER_EPOCH < latestState.slot) {
-        this.logger.verbose(`Attestation ${attestationHash.toString("hex")} is too old. Ignored.`);
-        return;
-      }
-    } catch (e) {
-      return;
-    }
-    this.attestationProcessingQueue.push(async () => {
-      return this.processAttestation(latestState, attestation, attestationHash);
-    });
->>>>>>> b497f5b8
   }
 
   // eslint-disable-next-line @typescript-eslint/no-unused-vars
@@ -161,7 +137,6 @@
       return;
     }
 
-<<<<<<< HEAD
     if(await this.db.block.has(blockHash)) {
       this.logger.warn(`Block ${blockHash} existed already, no need to process it.`);
       return;
@@ -174,28 +149,6 @@
         `finalized checkpoint ${finalizedCheckpoint.root.toString("hex")}.`
       );
       return;
-=======
-    if (block.slot <= this.latestState.slot) {
-      this.logger.warn(
-        `Block ${blockHash.toString("hex")} is in past. ` +
-        "Probably fork choice/double propose/processed block. Ignored for now."
-      );
-      return;
-    }
-
-    if (block.slot > this.latestState.slot) {
-      //either block came too early or we are suppose to skip some slots
-      const latestBlock = await this.db.block.getChainHead();
-      if (!block.parentRoot.equals(signingRoot(this.config.types.BeaconBlock, latestBlock))) {
-        //block processed too early
-        this.logger.warn(`Block ${blockHash.toString("hex")} tried to be processed too early. Requeue...`);
-        //wait a bit to give new block a chance
-        await sleep(500);
-        // add to priority queue
-        this.blockProcessingQueue.add({block, trusted});
-        return;
-      }
->>>>>>> b497f5b8
     }
 
     await this.processBlock({block, trusted: false}, blockHash);
