/**
 * @module api/rpc
 */

import {IApi} from "../../interface";
import {
  BLSPubkey,
  Bytes32,
  ForkResponse,
  Number64,
  SignedBeaconBlock,
  SyncingStatus,
  ValidatorResponse
} from "@chainsafe/lodestar-types";
<<<<<<< HEAD
import {LodestarEventIterator} from "../../../util/events";
=======
import {IBeaconBlocksApi} from "./blocks";
>>>>>>> 59300b45

export interface IBeaconApi extends IApi {

  blocks: IBeaconBlocksApi;

  /**
   * Requests that the BeaconNode identify information about its
   * implementation in a format similar to a HTTP User-Agent field.
   * @returns An ASCII-encoded hex string which
   * uniquely defines the implementation of the BeaconNode and its current software version.
   */
  getClientVersion(): Promise<Bytes32>;

  /**
   * Requests the BeaconNode to provide which fork version it is currently on.
   */
  getFork(): Promise<ForkResponse>;

  getValidator(pubkey: BLSPubkey): Promise<ValidatorResponse|null>;

  /**
   * Requests the genesis_time parameter from the BeaconNode,
   * which should be consistent across all BeaconNodes that follow the same beacon chain.
   * @returns The genesis_time,
   * which is a fairly static configuration option for the BeaconNode.
   */
  getGenesisTime(): Promise<Number64>;

  /**
   * Requests the BeaconNode to describe if it's currently syncing or not,
   * and if it is, what block it is up to.
   * This is modelled after the Eth1.0 JSON-RPC eth_syncing call.
   * @returns Either false if the node is not syncing,
   * or a SyncingStatus object if it is.
   */
  getSyncingStatus(): Promise<boolean | SyncingStatus>;

  getBlockStream(): LodestarEventIterator<SignedBeaconBlock>;
}<|MERGE_RESOLUTION|>--- conflicted
+++ resolved
@@ -12,11 +12,8 @@
   SyncingStatus,
   ValidatorResponse
 } from "@chainsafe/lodestar-types";
-<<<<<<< HEAD
 import {LodestarEventIterator} from "../../../util/events";
-=======
 import {IBeaconBlocksApi} from "./blocks";
->>>>>>> 59300b45
 
 export interface IBeaconApi extends IApi {
 
