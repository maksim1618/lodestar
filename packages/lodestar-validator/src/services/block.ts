--- conflicted
+++ resolved
@@ -2,11 +2,7 @@
  * @module validator
  */
 
-<<<<<<< HEAD
 import {BeaconState, BLSPubkey, Epoch, Fork, Slot, SignedBeaconBlock, Root} from "@chainsafe/lodestar-types";
-=======
-import {BeaconState, BLSPubkey, Epoch, Fork, SignedBeaconBlock, Slot} from "@chainsafe/lodestar-types";
->>>>>>> 57b53f5d
 import {IBeaconConfig} from "@chainsafe/lodestar-config";
 import {Keypair, PrivateKey} from "@chainsafe/bls";
 import {ILogger} from "@chainsafe/lodestar-utils/lib/logger";
@@ -63,14 +59,9 @@
   };
 
   public onNewSlot = async(slot: Slot): Promise<void> => {
-<<<<<<< HEAD
-    if(this.nextProposalSlot === slot) {
+    if(this.nextProposalSlots.includes(slot)) {
       const {fork, genesisValidatorsRoot} = await this.provider.beacon.getFork();
       await this.createAndPublishBlock(slot, fork, genesisValidatorsRoot);
-=======
-    if(this.nextProposalSlots.includes(slot)) {
-      await this.createAndPublishBlock(slot, (await this.provider.beacon.getFork()).fork);
->>>>>>> 57b53f5d
     }
   };
 
