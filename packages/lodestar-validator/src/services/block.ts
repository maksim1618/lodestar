/**
 * @module validator
 */

import {hashTreeRoot, signingRoot} from "@chainsafe/ssz";

import {BeaconBlock, BeaconState, Fork, Slot} from "@chainsafe/eth2.0-types";
import {IBeaconConfig} from "@chainsafe/eth2.0-config";
import {Keypair} from "@chainsafe/bls";
import {computeEpochAtSlot, DomainType, getDomain} from "../util";
import {IValidatorDB,ILogger} from "../";
import {IApiClient} from "../api";


export default class BlockProposingService {
  private config: IBeaconConfig;
  // @ts-ignore
  private provider: IApiClient;
  private keypair: Keypair;
  private db: IValidatorDB;
  private logger: ILogger;

  public constructor(
    config: IBeaconConfig,
    keypair: Keypair,
    provider: IApiClient,
    db: IValidatorDB,
    logger: ILogger
  ) {
    this.config = config;
    this.keypair = keypair;
    this.provider = provider;
    this.db = db;
    this.logger = logger;
  }

  /**
   * IFF a validator is selected construct a block to propose.
   */
  public async createAndPublishBlock(slot: Slot, fork: Fork): Promise<BeaconBlock | null> {
    if(await this.hasProposedAlready(slot)) {
      this.logger.info(`[Validator] Already proposed block in current epoch: ${computeEpochAtSlot(this.config, slot)}`);
      return null;
    }
    const block = await this.provider.validator.produceBlock(
      slot,
      this.keypair.privateKey.signMessage(
<<<<<<< HEAD
        hashTreeRoot(computeEpochAtSlot(this.config, slot), this.config.types.Epoch),
        // eslint-disable-next-line @typescript-eslint/no-object-literal-type-assertion
        getDomain(this.config, {fork} as BeaconState, DomainType.RANDAO, computeEpochAtSlot(this.config, slot))
=======
        hashTreeRoot(this.config.types.Epoch, computeEpochOfSlot(this.config, slot)),
        getDomain(this.config, {fork} as BeaconState, DomainType.RANDAO, computeEpochOfSlot(this.config, slot))
>>>>>>> ebb93de9
      ).toBytesCompressed()
    );
    if(!block) {
      return null;
    }
    block.signature = this.keypair.privateKey.signMessage(
<<<<<<< HEAD
      signingRoot(block, this.config.types.BeaconBlock),
      // eslint-disable-next-line @typescript-eslint/no-object-literal-type-assertion
      getDomain(this.config, {fork} as BeaconState, DomainType.BEACON_PROPOSER, computeEpochAtSlot(this.config, slot))
=======
      signingRoot(this.config.types.BeaconBlock, block),
      getDomain(this.config, {fork} as BeaconState, DomainType.BEACON_PROPOSER, computeEpochOfSlot(this.config, slot))
>>>>>>> ebb93de9
    ).toBytesCompressed();
    await this.storeBlock(block);
    await this.provider.validator.publishBlock(block);
    this.logger.info(
      `Proposed block with hash 0x${signingRoot(this.config.types.BeaconBlock, block).toString("hex")}`
    );
    return block;
  }

  public getRpcClient(): IApiClient {
    return this.provider;
  }

  private async hasProposedAlready(slot: Slot): Promise<boolean> {
    // get last proposed block from database and check if belongs in same epoch
    const lastProposedBlock = await this.db.getBlock(this.keypair.publicKey.toBytesCompressed());
    if(!lastProposedBlock) return  false;
    return computeEpochAtSlot(this.config, lastProposedBlock.slot) === computeEpochAtSlot(this.config, slot);
  }

  private async storeBlock(block: BeaconBlock): Promise<void> {
    await this.db.setBlock(this.keypair.publicKey.toBytesCompressed(), block);
  }
}<|MERGE_RESOLUTION|>--- conflicted
+++ resolved
@@ -45,28 +45,16 @@
     const block = await this.provider.validator.produceBlock(
       slot,
       this.keypair.privateKey.signMessage(
-<<<<<<< HEAD
-        hashTreeRoot(computeEpochAtSlot(this.config, slot), this.config.types.Epoch),
-        // eslint-disable-next-line @typescript-eslint/no-object-literal-type-assertion
+        hashTreeRoot(this.config.types.Epoch, computeEpochAtSlot(this.config, slot)),
         getDomain(this.config, {fork} as BeaconState, DomainType.RANDAO, computeEpochAtSlot(this.config, slot))
-=======
-        hashTreeRoot(this.config.types.Epoch, computeEpochOfSlot(this.config, slot)),
-        getDomain(this.config, {fork} as BeaconState, DomainType.RANDAO, computeEpochOfSlot(this.config, slot))
->>>>>>> ebb93de9
       ).toBytesCompressed()
     );
     if(!block) {
       return null;
     }
     block.signature = this.keypair.privateKey.signMessage(
-<<<<<<< HEAD
-      signingRoot(block, this.config.types.BeaconBlock),
-      // eslint-disable-next-line @typescript-eslint/no-object-literal-type-assertion
+      signingRoot(this.config.types.BeaconBlock, block),
       getDomain(this.config, {fork} as BeaconState, DomainType.BEACON_PROPOSER, computeEpochAtSlot(this.config, slot))
-=======
-      signingRoot(this.config.types.BeaconBlock, block),
-      getDomain(this.config, {fork} as BeaconState, DomainType.BEACON_PROPOSER, computeEpochOfSlot(this.config, slot))
->>>>>>> ebb93de9
     ).toBytesCompressed();
     await this.storeBlock(block);
     await this.provider.validator.publishBlock(block);
