--- conflicted
+++ resolved
@@ -4,51 +4,49 @@
 import * as mainnet from "../src/presets/mainnet";
 import * as minimal from "../src/presets/minimal";
 
-<<<<<<< HEAD
-async function downloadRemoteConfig(
-  preset: "mainnet" | "minimal",
-  commit: string,
-  phase: "0" | "1" = "0"
-): Promise<Record<string, unknown>> {
-  const fileUrl = `https://raw.githubusercontent.com/ethereum/eth2.0-specs/${commit}/configs/${preset}/phase${phase}.yaml`;
-  const res = await axios({url: fileUrl, timeout: 30 * 1000});
-  return loadConfigYaml(res.data);
-=======
 async function downloadRemoteConfig(preset: "mainnet" | "minimal", commit: string): Promise<Record<string, unknown>> {
   const phase0Url = `https://raw.githubusercontent.com/ethereum/eth2.0-specs/${commit}/configs/${preset}/phase0.yaml`;
+  const lightclientUrl = `https://raw.githubusercontent.com/ethereum/eth2.0-specs/${commit}/configs/${preset}/lightclient_patch.yaml`;
+  const phase1Url = `https://raw.githubusercontent.com/ethereum/eth2.0-specs/${commit}/configs/${preset}/phase1.yaml`;
   const phase0Res = await axios({url: phase0Url, timeout: 30 * 1000});
-  return createIBeaconParams({...loadConfigYaml(phase0Res.data)});
->>>>>>> b70222d3
+  const lightclientRes = await axios({url: lightclientUrl, timeout: 30 * 1000});
+  const phase1Res = await axios({url: phase1Url, timeout: 30 * 1000});
+  return createIBeaconParams({
+    ...loadConfigYaml(phase0Res.data),
+    ...loadConfigYaml(lightclientRes.data),
+    ...loadConfigYaml(phase1Res.data),
+  });
 }
 
 describe("Ensure config is synced", function () {
   this.timeout(60 * 1000);
 
-  it("phase0 mainnet", async function () {
-    const remoteConfig = await downloadRemoteConfig("mainnet", mainnet.commit);
-<<<<<<< HEAD
-    expect(mainnet.phase0Yaml).to.deep.equal(remoteConfig);
-=======
-    expect(mainnet.params).to.deep.equal(remoteConfig);
->>>>>>> b70222d3
+  // TODO: Remove items from this list as the specs are updated
+  // Items added here are intentionally either not added, or are different
+  // eslint-disable-next-line prettier/prettier
+  const blacklist = [
+    "LIGHTCLIENT_PATCH_FORK_SLOT",
+    "LIGHTCLIENT_PATCH_FORK_VERSION",
+    "PHASE_1_FORK_SLOT",
+  ];
+
+  it("mainnet", async function () {
+    const remoteParams = await downloadRemoteConfig("mainnet", mainnet.commit);
+    const localParams = {...mainnet.params};
+    blacklist.forEach((param) => {
+      delete remoteParams[param];
+      delete (localParams as Record<string, unknown>)[param];
+    });
+    expect(localParams).to.deep.equal(remoteParams);
   });
 
-  it("phase0 minimal", async function () {
-    const remoteConfig = await downloadRemoteConfig("minimal", minimal.commit);
-<<<<<<< HEAD
-    expect(minimal.phase0Yaml).to.deep.equal(remoteConfig);
-  });
-
-  it("phase1 mainnet", async function () {
-    const remoteConfig = await downloadRemoteConfig("mainnet", mainnet.commit, "1");
-    expect(mainnet.phase1Yaml).to.deep.equal(remoteConfig);
-  });
-
-  it("phase1 minimal", async function () {
-    const remoteConfig = await downloadRemoteConfig("minimal", minimal.commit, "1");
-    expect(minimal.phase1Yaml).to.deep.equal(remoteConfig);
-=======
-    expect(minimal.params).to.deep.equal(remoteConfig);
->>>>>>> b70222d3
+  it("minimal", async function () {
+    const remoteParams = await downloadRemoteConfig("minimal", minimal.commit);
+    const localParams = {...minimal.params};
+    blacklist.forEach((param) => {
+      delete remoteParams[param];
+      delete (localParams as Record<string, unknown>)[param];
+    });
+    expect(localParams).to.deep.equal(remoteParams);
   });
 });