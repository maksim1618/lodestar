/**
 * @module chain/stateTransition/util
 */

import bls from "@chainsafe/bls";
import {IBeaconConfig} from "@chainsafe/lodestar-config";
<<<<<<< HEAD
import {
  Attestation,
  AttestationData,
  ATTESTATION_SUBNET_COUNT,
  BeaconState,
  CommitteeIndex,
  IndexedAttestation,
  Slot,
  ValidatorIndex,
} from "@chainsafe/lodestar-types";
=======
import {ATTESTATION_SUBNET_COUNT, phase0, Slot, ValidatorIndex, CommitteeIndex} from "@chainsafe/lodestar-types";
>>>>>>> d3fadca0
import {isSorted} from "@chainsafe/lodestar-utils";
import {BitList, List} from "@chainsafe/ssz";
import {getBeaconCommittee, getCommitteeCountAtSlot} from "./committee";
import {getDomain} from "./domain";
import {computeSigningRoot} from "./signingRoot";
import {computeSlotsSinceEpochStart} from "./slot";

/**
 * Check if [[data1]] and [[data2]] are slashable according to Casper FFG rules.
 */
export function isSlashableAttestationData(
  config: IBeaconConfig,
  data1: phase0.AttestationData,
  data2: phase0.AttestationData
): boolean {
  return (
    // Double vote
    (!config.types.phase0.AttestationData.equals(data1, data2) && data1.target.epoch === data2.target.epoch) ||
    // Surround vote
    (data1.source.epoch < data2.source.epoch && data2.target.epoch < data1.target.epoch)
  );
}

/**
 * Check if [[indexedAttestation]] has valid indices and signature.
 */
export function isValidIndexedAttestation(
  config: IBeaconConfig,
  state: phase0.BeaconState,
  indexedAttestation: phase0.IndexedAttestation,
  verifySignature = true
): boolean {
  const indices = Array.from(indexedAttestation.attestingIndices);

  if (indices.length === 0) {
    return false;
  }

  //  Verify indices are sorted and unique
  if (!isSorted([...new Set(indices).values()])) {
    return false;
  }
  const pubKeys = indices.map((i) => state.validators[i].pubkey.valueOf() as Uint8Array);
  const domain = getDomain(config, state, config.params.DOMAIN_BEACON_ATTESTER, indexedAttestation.data.target.epoch);
  const signingRoot = computeSigningRoot(config, config.types.phase0.AttestationData, indexedAttestation.data, domain);
  //  Verify aggregate signature
  if (
    verifySignature &&
    !bls.verifyAggregate(pubKeys, signingRoot, indexedAttestation.signature.valueOf() as Uint8Array)
  ) {
    return false;
  }
  return true;
}

/**
 * Return the sorted attesting indices corresponding to [[data]] and [[bits]].
 */
export function getAttestingIndices(
  config: IBeaconConfig,
  state: phase0.BeaconState,
  data: phase0.AttestationData,
  bits: BitList
): ValidatorIndex[] {
  const committee = getBeaconCommittee(config, state, data.slot, data.index);
  // Find the participating attesters in the committee
  return getAttestingIndicesFromCommittee(committee, bits);
}

/**
 * Return the sorted attesting indices corresponding to [[data]] and [[bits]].
 */
export function getAttestingIndicesFromCommittee(committee: ValidatorIndex[], bits: BitList): ValidatorIndex[] {
  // Find the participating attesters in the committee
  return committee.filter((_, i) => bits[i]).sort((a, b) => a - b);
}

/**
 * Return the indexed attestation corresponding to [[attestation]].
 */
export function getIndexedAttestation(
  config: IBeaconConfig,
  state: phase0.BeaconState,
  attestation: phase0.Attestation
): phase0.IndexedAttestation {
  const attestingIndices = getAttestingIndices(config, state, attestation.data, attestation.aggregationBits);
  const sortedAttestingIndices = attestingIndices.sort(
    (index1: ValidatorIndex, index2: ValidatorIndex) => index1 - index2
  );
  return {
    attestingIndices: sortedAttestingIndices as List<number>,
    data: attestation.data,
    signature: attestation.signature,
  };
}

export function isValidAttestationSlot(config: IBeaconConfig, attestationSlot: Slot, currentSlot: Slot): boolean {
  return (
    attestationSlot + config.params.MIN_ATTESTATION_INCLUSION_DELAY <= currentSlot &&
    currentSlot <= attestationSlot + config.params.SLOTS_PER_EPOCH
  );
}

export function isUnaggregatedAttestation(attestation: phase0.Attestation): boolean {
  const aggregationBits = attestation.aggregationBits;
  let count = 0;
  for (let i = 0; i < aggregationBits.length; i++) {
    if (aggregationBits[i]) {
      count++;
    }
  }
  return count === 1;
}

/**
 * Compute the correct subnet for an attestation for Phase 0.
 */
export function computeSubnetForAttestation(
  config: IBeaconConfig,
  state: phase0.BeaconState,
  attestation: phase0.Attestation
): number {
  const {slot, index} = attestation.data;
  return computeSubnetForSlot(config, state, slot, index);
}

/**
 * Compute the correct subnet for a slot/committee index for Phase 0.
 */
export function computeSubnetForSlot(
  config: IBeaconConfig,
  state: phase0.BeaconState,
  slot: number,
  committeeIndex: number
): number {
  const committeesAtSlot = getCommitteeCountAtSlot(config, state, slot);
  return computeSubnetForCommitteesAtSlot(config, slot, committeesAtSlot, committeeIndex);
}

export function computeSubnetForCommitteesAtSlot(
  config: IBeaconConfig,
  slot: Slot,
  committeesAtSlot: number,
  committeeIndex: CommitteeIndex
): number {
  const slotsSinceEpochStart = computeSlotsSinceEpochStart(config, slot);
  const committeesSinceEpochStart = committeesAtSlot * slotsSinceEpochStart;
  return (committeesSinceEpochStart + committeeIndex) % ATTESTATION_SUBNET_COUNT;
}<|MERGE_RESOLUTION|>--- conflicted
+++ resolved
@@ -4,20 +4,7 @@
 
 import bls from "@chainsafe/bls";
 import {IBeaconConfig} from "@chainsafe/lodestar-config";
-<<<<<<< HEAD
-import {
-  Attestation,
-  AttestationData,
-  ATTESTATION_SUBNET_COUNT,
-  BeaconState,
-  CommitteeIndex,
-  IndexedAttestation,
-  Slot,
-  ValidatorIndex,
-} from "@chainsafe/lodestar-types";
-=======
 import {ATTESTATION_SUBNET_COUNT, phase0, Slot, ValidatorIndex, CommitteeIndex} from "@chainsafe/lodestar-types";
->>>>>>> d3fadca0
 import {isSorted} from "@chainsafe/lodestar-utils";
 import {BitList, List} from "@chainsafe/ssz";
 import {getBeaconCommittee, getCommitteeCountAtSlot} from "./committee";
